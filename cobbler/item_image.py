"""
A Cobbler Image.  Tracks a virtual or physical image, as opposed to a answer
file (kickstart) led installation.

Copyright 2006-2008, Red Hat, Inc
Michael DeHaan <mdehaan@redhat.com>

This program is free software; you can redistribute it and/or modify
it under the terms of the GNU General Public License as published by
the Free Software Foundation; either version 2 of the License, or
(at your option) any later version.

This program is distributed in the hope that it will be useful,
but WITHOUT ANY WARRANTY; without even the implied warranty of
MERCHANTABILITY or FITNESS FOR A PARTICULAR PURPOSE.  See the
GNU General Public License for more details.

You should have received a copy of the GNU General Public License
along with this program; if not, write to the Free Software
Foundation, Inc., 51 Franklin Street, Fifth Floor, Boston, MA
02110-1301  USA
"""

import utils
import item
import time
from cexceptions import *

from utils import _

FIELDS = [
  ['name','',0,"Name",True,""],
  ['uid',"",0,"",False,""],
  ['arch','i386',0,"Architecture",True,""],
  ['file','',0,"File",True,"Path to local file or nfs://user@host:path"],
  ['parent','',0,"",False,""],
  ['depth',0,0,"",False,""],
  ['virt_auto_boot',"SETTINGS:virt_auto_boot",0,"Virt Auto Boot",True,"Auto boot this VM?"],
  ['virt_ram',"SETTINGS:default_virt_ram",0,"Virt RAM (MB)",True,""],
  ['virt_file_size',"SETTINGS:default_virt_file_size",0,"Virt File Size (GB)",True,""],
  ['virt_path','',0,"Virt Path",True,"Ex: /directory or VolGroup00"],
  ['virt_type',"SETTINGS:default_virt_type",0,"Virt Type",True,""],
  ['virt_cpus',1,0,"Virt CPUs",True,""],
  ['network_count',1,0,"Virt NICs",True,""],
  ['virt_bridge',"SETTINGS:default_virt_bridge",0,"Virt Bridge",True,""],
  ['owners',"SETTINGS:default_ownership",0,"Owners",True,"Owners list for authz_ownership (space delimited)"],
  ['image_type',"iso",0,"Image Type",True,"ex: iso, direct, virt-image"],
  ['breed','redhat',0,"Breed",True,"ex: redhat, suse, debian"],
  ['os_version','',0,"OS Version",True,"ex: rhel4"],
  ['comment','',0,"Comment",True,"Free form text description"],
  ['ctime',0,0,"",False,""],
  ['mtime',0,0,"",False,""],
  ['kickstart','',0,"Kickstart",True,"Path to kickstart/answer file template"]
]

class Image(item.Item):

    TYPE_NAME = _("image")
    COLLECTION_TYPE = "image"
 
    def make_clone(self):
        ds = self.to_datastruct()
        cloned = Image(self.config)
        cloned.from_datastruct(ds)
        return cloned

    def clear(self,is_subobject=False):
        """
        Reset this object.
        """
        utils.clear_from_fields(self,FIELDS)
 
    def from_datastruct(self,seed_data):
        """
        Load this object's properties based on seed_data
        """
        return utils.from_datastruct_from_fields(self,seed_data,FIELDS)

    def set_arch(self,arch):
        """
        The field is mainly relevant to PXE provisioning.
        see comments for set_arch in item_distro.py, this works the same.
        """
        return utils.set_arch(self,arch)

    def set_kickstart(self,kickstart):
        """
        It may not make sense for images to have kickstarts.  It really doesn't.
        However if the image type is 'iso' koan can create a virtual floppy
        and shove an answer file on it, to script an installation.  This may
        not be a kickstart per se, it might be a windows answer file (SIF) etc.
        """
        if kickstart is None or kickstart == "" or kickstart == "delete":
            self.kickstart = ""
            return True
        if utils.find_kickstart(kickstart):
            self.kickstart = kickstart
            return True
        raise CX(_("kickstart not found for image"))


    def set_file(self,filename):
        """
        Stores the image location.  This should be accessible on all nodes
        that need to access it.  Format: can be one of the following:
        * username:password@hostname:/path/to/the/filename.ext
        * username@hostname:/path/to/the/filename.ext
        * hostname:/path/to/the/filename.ext
        * /path/to/the/filename.ext
        """
        uri = ""
        scheme = auth = hostname = path = ""
        # we'll discard the protocol if it's supplied, for legacy support
        if filename.find("://") != -1:
            scheme, uri = filename.split("://")
            filename = uri
        else:
            uri = filename

        if filename.find("@") != -1:
            auth, filename = filename.split("@")
        # extract the hostname
        # 1. if we have a colon, then everything before it is a hostname
        # 2. if we don't have a colon, then check if we had a scheme; if
        #    we did, then grab all before the first forward slash as the
        #    hostname; otherwise, we've got a bad file
        if filename.find(":") != -1:
            hostname, filename = filename.split(":")
        elif filename[0] != '/':
            if len(scheme) > 0:
                index = filename.find("/")
                hostname = filename[:index]
                filename = filename[index:]
            else:
                raise CX(_("invalid file: %s" % filename))
        # raise an exception if we don't have a valid path
        if len(filename) > 0 and filename[0] != '/':
            raise CX(_("file contains an invalid path: %s" % filename))
        if filename.find("/") != -1:
            path, filename = filename.rsplit("/", 1)

        if len(filename) == 0:
            raise CX(_("missing filename"))
        if len(auth) > 0 and len(hostname) == 0:
            raise CX(_("a hostname must be specified with authentication details"))

        self.file = uri
        return True

    def set_os_version(self,os_version):
        return utils.set_os_version(self,os_version)

    def set_breed(self,breed):
        return utils.set_breed(self,breed)

    def set_image_type(self,image_type):
        """
        Indicates what type of image this is.
        direct     = something like "memdisk", physical only
        iso        = a bootable ISO that pxe's or can be used for virt installs, virtual only
        virt-clone = a cloned virtual disk (FIXME: not yet supported), virtual only
        memdisk    = hdd image (physical only)
        """
        if not image_type in [ "direct", "iso", "memdisk", "virt-clone" ]:
           raise CX(_("image type must be 'direct', 'iso', or 'virt-clone'"))
        self.image_type = image_type
        return True

    def set_virt_cpus(self,num):
        return utils.set_virt_cpus(self,num)
        
    def set_network_count(self, num):
        if num is None or num == "":
            num = 1
        try:
            self.network_count = int(num)
        except:
            raise CX("invalid network count")
        return True

    def set_virt_auto_boot(self,num):
        return utils.set_virt_auto_boot(self,num)

    def set_virt_file_size(self,num):
        return utils.set_virt_file_size(self,num)

    def set_virt_ram(self,num):
        return utils.set_virt_ram(self,num)

    def set_virt_type(self,vtype):
        return utils.set_virt_type(self,vtype)

    def set_virt_bridge(self,vbridge):
        return utils.set_virt_bridge(self,vbridge)

    def set_virt_path(self,path):
        return utils.set_virt_path(self,path)

    def get_parent(self):
        """
        Return object next highest up the tree.
        """
        return None  # no parent

    def to_datastruct(self):
        return utils.to_datastruct_from_fields(self,FIELDS)

    def printable(self):
        """
        A human readable representaton
        """
        return utils.printable_from_fields(self,FIELDS)
  
    def remote_methods(self):
<<<<<<< HEAD
        return {           
            'name'            :  self.set_name,
            'image-type'      :  self.set_image_type,
            'image_type'      :  self.set_image_type,            
            'breed'           :  self.set_breed,
            'os-version'      :  self.set_os_version,
            'os_version'      :  self.set_os_version,            
            'arch'            :  self.set_arch,
            'file'            :  self.set_file,
            'kickstart'       :  self.set_kickstart,
            'owners'          :  self.set_owners,
            'virt-cpus'       :  self.set_virt_cpus,
            'virt_cpus'       :  self.set_virt_cpus,            
            'network-count'   :  self.set_network_count,
            'network_count'   :  self.set_network_count,            
            'virt-auto-boot'  :  self.set_virt_auto_boot,
            'virt_auto_boot'  :  self.set_virt_auto_boot,            
            'virt-file-size'  :  self.set_virt_file_size,
            'virt_file_size'  :  self.set_virt_file_size,            
            'virt-bridge'     :  self.set_virt_bridge,
            'virt_bridge'     :  self.set_virt_bridge,            
            'virt-path'       :  self.set_virt_path,
            'virt_path'       :  self.set_virt_path,            
            'virt-ram'        :  self.set_virt_ram,
            'virt_ram'        :  self.set_virt_ram,            
            'virt-type'       :  self.set_virt_type,
            'virt_type'       :  self.set_virt_type,            
            'comment'         :  self.set_comment
        }

def get_fields():
   return {
     'name': {
       'type'    :'text',
       'valtype' :'str',
       'label'   :'Image Name',
       'example' :'Example: RHEL-5-i386',
       'size'    :'128',
       'width'   :'150px',
       'value'   :'',
       'default' :'',
       'opts'    :'',
       'setopts' :'disabled="true"',
       'order'   :0,
       'editable':True,
     },
     'ctime': {
       'type'    :'label',
       'valtype' :'str',
       'label'   :'Created',
       'value'   :'',
       'default' :'',
       'order'   :1,
       'editable':False,
     },
     'mtime': {
       'type'    :'label',
       'valtype' :'str',
       'label'   :'Last Modified',
       'value'   :'',
       'default' :'',
       'order'   :2,
       'editable':False,
     },
     'comment': {
       'type'    :'textarea',
       'valtype' :'str',
       'label'   :'Comment',
       'example' :'This is a free-form description field',
       'rows'    :'5',
       'cols'    :'30',
       'width'   :'400px',
       'value'   :'',
       'default' :'',
       'opts'    :'',
       'setopts' :'',
       'order'   :3,
       'editable':True,
        },
     'file': {
       'type'    :'text',
       'valtype' :'str',
       'label'   :'File',
       'example' :'Example: nfs://server/path/os-installer.iso',
       'size'    :'255',
       'width'   :'400px',
       'value'   :'',
       'default' :'',
       'opts'    :'',
       'setopts' :'',
       'order'   :4,
       'editable':True,
        },
     'arch': {
       'type'    :'radio',
       'valtype' :'str',
       'label'   :'Architecture',
       'example' :'What architecture is the image?',
       'value'   :'',
       'default' :'',
       'list'    :(('i386','i386'),('x86_64','x86_64')),
       'opts'    :'',
       'setopts' :'',
       'order'   :5,
       'editable':True,
     },
     'breed': {
       'type'    :'radio',
       'valtype' :'str',
       'label'   :'Breed',
       'example' :'What type of OS?',
       'value'   :'',
       'default' :'',
       'list'    :(('redhat','Red Hat Based'), ('debian','Debian'), ('ubuntu','Ubuntu'), ('suse','SuSE')),
       'opts'    :'',
       'setopts' :'',
       'order'   :6,
       'editable':True,
     },
     'virt_file_size': {
       'type'    :'text',
       'valtype' :'str',
       'label'   :'Virt Disk (GB)',
       'example' :'For virtual installs only, the virtual disk size in GB',
       'size'    :'5',
       'width'   :'150px',
       'value'   :'',
       'default' :'',
       'opts'    :'',
       'setopts' :'',
       'tdclass' :'virtedit',
       'order'   :7,
       'editable':True,
        },
     'virt_ram': {
       'type'    :'text',
       'valtype' :'str',
       'label'   :'Virt RAM (MB)',
       'example' :'For virtual installs only, the RAM size in MB',
       'size'    :'5',
       'width'   :'150px',
       'value'   :'',
       'default' :'',
       'opts'    :'',
       'setopts' :'',
       'tdclass' :'virtedit',
       'order'   :8,
       'editable':True,
        },
     'virt_auto_boot': {
       'type'    :'checkbox',
       'valtype' :'str',
       'label'   :'Virt Autoboot',
       'example' :'For virtual installs only, enable/disable VM auto start',
       'value'   :'',
       'default' :'',
       'list'    :[],
       'opts'    :'',
       'setopts' :'',
       'tdclass' :'virtedit',
       'order'   :9,
       'editable':True,
        },
     'virt_type': {
       'type'    :'radio',
       'valtype' :'str',
       'label'   :'Virt Type',
       'example' :'For virtual installs only, the virtualization technology koan should use',
       'value'   :'',
       'default' :'',
       'list'    :(['auto','Any'],['xenpv','Xen(pv)'],['xenfv','Xen(fv)'],['qemu','KVM/qemu'],['vmware','VMWare Server'],['vmwarew','VMWare WkStn']),
       'opts'    :'',
       'setopts' :'',
       'tdclass' :'virtedit',
       'order'   :10,
       'editable':True,
        },
     'virt_path': {
       'type'    :'text',
       'valtype' :'str',
       'label'   :'Virt Path',
       'example' :'For virtual installs only, sets koan\'s storage preferences, read manpage or leave blank',
       'size'    :'255',
       'width'   :'400px',
       'value'   :'',
       'default' :'',
       'opts'    :'',
       'setopts' :'',
       'tdclass' :'virtedit',
       'order'   :11,
       'editable':True,
        },
     'virt_cpus': {
       'type'    :'text',
       'valtype' :'str',
       'label'   :'Virt CPUs',
       'example' :'For virtual installs only, how many virtual CPUs?  This is an integer',
       'size'    :'255',
       'width'   :'150px',
       'value'   :'',
       'default' :'',
       'opts'    :'',
       'setopts' :'',
       'tdclass' :'virtedit',
       'order'   :12,
       'editable':True,
        },
     'network_count': {
       'type'    :'text',
       'valtype' :'str',
       'label'   :'NICs',
       'example' :'How many nics should be created This is an integer.',
       'size'    :'128',
       'width'   :'150px',
       'value'   :'',
       'default' :'',
       'opts'    :'',
       'setopts' :'',
       'tdclass' :'virtedit',
       'order'   :13,
       'editable':True,
     },
     'virt_bridge': {
       'type'    :'text',
       'valtype' :'str',
       'label'   :'Virt Bridge',
       'example' :'For virtual installs only, overrides the virtual networking bridge choice in settings',
       'size'    :'255',
       'width'   :'150px',
       'value'   :'',
       'default' :'',
       'opts'    :'',
       'setopts' :'',
       'tdclass' :'virtedit',
       'order'   :14,
       'editable':True,
     },
     'image_type': {
       'type'    :'radio',
       'valtype' :'str',
       'label'   :'Image Type',
       'example' :'What type of OS?',
       'value'   :'',
       'default' :'',
       'list'    :[['direct','direct'],['iso','iso'],['memdisk','memdisk'],['virt-clone','virt-clone']],
       'opts'    :'',
       'setopts' :'',
       'order'   :15,
       'editable':True,
     },
     'owners': {
       'type'    :'text',
       'valtype' :'list',
       'label'   :'Access Allowed For',
       'example' :'Applies only if using authz_ownership module, space delimited',
       'size'    :'255',
       'width'   :'400px',
       'value'   :'',
       'default' :'',
       'opts'    :'',
       'setopts' :'',
       'order'   :16,
       'editable':True,
     },
   }
=======
        return utils.get_remote_methods_from_fields(self,FIELDS)

>>>>>>> 544986b3
<|MERGE_RESOLUTION|>--- conflicted
+++ resolved
@@ -212,36 +212,8 @@
         return utils.printable_from_fields(self,FIELDS)
   
     def remote_methods(self):
-<<<<<<< HEAD
-        return {           
-            'name'            :  self.set_name,
-            'image-type'      :  self.set_image_type,
-            'image_type'      :  self.set_image_type,            
-            'breed'           :  self.set_breed,
-            'os-version'      :  self.set_os_version,
-            'os_version'      :  self.set_os_version,            
-            'arch'            :  self.set_arch,
-            'file'            :  self.set_file,
-            'kickstart'       :  self.set_kickstart,
-            'owners'          :  self.set_owners,
-            'virt-cpus'       :  self.set_virt_cpus,
-            'virt_cpus'       :  self.set_virt_cpus,            
-            'network-count'   :  self.set_network_count,
-            'network_count'   :  self.set_network_count,            
-            'virt-auto-boot'  :  self.set_virt_auto_boot,
-            'virt_auto_boot'  :  self.set_virt_auto_boot,            
-            'virt-file-size'  :  self.set_virt_file_size,
-            'virt_file_size'  :  self.set_virt_file_size,            
-            'virt-bridge'     :  self.set_virt_bridge,
-            'virt_bridge'     :  self.set_virt_bridge,            
-            'virt-path'       :  self.set_virt_path,
-            'virt_path'       :  self.set_virt_path,            
-            'virt-ram'        :  self.set_virt_ram,
-            'virt_ram'        :  self.set_virt_ram,            
-            'virt-type'       :  self.set_virt_type,
-            'virt_type'       :  self.set_virt_type,            
-            'comment'         :  self.set_comment
-        }
+        return utils.get_remote_methods_from_fields(self,FIELDS)
+
 
 def get_fields():
    return {
@@ -477,8 +449,4 @@
        'order'   :16,
        'editable':True,
      },
-   }
-=======
-        return utils.get_remote_methods_from_fields(self,FIELDS)
-
->>>>>>> 544986b3
+   }