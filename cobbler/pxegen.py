--- conflicted
+++ resolved
@@ -162,14 +162,9 @@
                 allow_symlink=True
             dst1 = os.path.join(distro_dir, b_kernel)
             dst2 = os.path.join(distro_dir, b_initrd)
-<<<<<<< HEAD
             utils.linkfile(kernel, dst1, symlink_ok=allow_symlink, api=self.api, verbose=self.verbose)
 
             utils.linkfile(initrd, dst2, symlink_ok=allow_symlink, api=self.api, verbose=self.verbose)
-=======
-            utils.linkfile(kernel, dst1, symlink_ok=allow_symlink, api=self.api)
-            utils.linkfile(initrd, dst2, symlink_ok=allow_symlink, api=self.api)
->>>>>>> af7539b6
 
     def copy_single_image_files(self, img):
         images_dir = os.path.join(self.bootloc, "images2")
