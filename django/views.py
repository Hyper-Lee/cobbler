--- conflicted
+++ resolved
@@ -515,16 +515,8 @@
       if (obj and obj["parent"] not in (None,"")) or child:
          __tweak_field(fields, "parent", "choices", __names_from_dicts(remote.get_profiles()))
       else:
-<<<<<<< HEAD
-         fields["distro"]["list"] = remote.get_distros(token)
-         del fields["parent"]
-      fields["repos"]["list"]  = remote.get_repos(token)
-   elif what == "system":
-      fields["profile"]["list"] = remote.get_profiles(token)
-=======
          __tweak_field(fields, "distro", "choices", __names_from_dicts(remote.get_distros()))
    __tweak_field(fields, "repos", "choices", __names_from_dicts(remote.get_repos()))
->>>>>>> 9f5c3d23
 
    t = get_template('generic_edit.tmpl')
    html = t.render(Context({
