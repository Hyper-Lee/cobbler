--- conflicted
+++ resolved
@@ -258,11 +258,8 @@
                                 (snippetpath, ['snippets/func_register_if_enabled']),
                                 (snippetpath, ['snippets/download_config_files']),
                                 (snippetpath, ['snippets/koan_environment']),
-<<<<<<< HEAD
                                 (snippetpath, ['snippets/pre_anamon']),
-=======
                                 (snippetpath, ['snippets/redhat_register']),
->>>>>>> 21d1d81b
 
                                 # documentation
                                 (manpath,  ['docs/cobbler.1.gz']),
