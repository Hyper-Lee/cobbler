Cobbler CHANGELOG

<<<<<<< HEAD
- placeholder - 1.6.4
- (BUGF) nameserver search paths now handled by network config snippets
- (BUGF) unicode fix for --template-files feature
- (BUGF) mod python input fix for repo/profile associations in webapp
- (BUGF) change "hostname" to "option hostname" in dhcp.template
=======
- XXX - 1.6.4
- (BUGF) unicode fix for --template-files feature
- (BUGF) mod python input fix for repo/profile associations in webapp
- (BUGF) nameserver search paths now handled by network config snippets
>>>>>>> 1e6e40b6

- XXX - 1.6.3
- (BUGF) import with datestamp 0 when .discinfo is not found, do not crash
- (BUGF) various fixes to "cobbler report" when using non-standard formats
- (BUGF) rename with same name does not delete
- (BUGF) Fix for traceback when generating DHCP config and the bonding_master interface does not exist.
- (BUGF) remove trailing newline from tokens
- (BUGF) fix unicode handling of some fields under EL4
- (BUGF) fix webui search error (fixed better on devel)
- (BUGF) fix duplicate power reference
- (BUGF) fix error message that makes it appear dnsmasq had a problem restarting, when it did not
- (BUGF) workaround for blank ifnames 
- (BUGF) spec requires python-urlgrabber
- (BUGF) change settings default from 'ksdevice=eth0' to 'bootif'
- (BUGF) keep DHCP restart quiet
- (BUGF) better hostname setting with DHCP management on
- (BUGF) fix bug in repo breed auto-detection code
- (BUGF) close file descriptors by using subprocess, not os.system
- (BUGF) make cobbler package Arch for now, require syslinux where it makes sense only.  To be changed in later release to download it from intertubes.
- (BUGF) reinstate mod_python form submission code

- Mon Mar 30 2009 - 1.6.2
- (BUGF) Fix for cache cleanup problem in cobblerd 

- Fri Mar 27 2009 - 1.6.1
- (FEAT) Improved anaconda monitoring code
- (FEAT) download comps.xml always
- (FEAT) performance upgrades for cobblerd service to avoid reloads
- (FEAT) more code for s390 imports (WIP)
- (BUGF) import works better with rawhide
- (FEAT) snippet to preserve SSH host keys across reinstalls
- (FEAT) email trigger to notify when builds finish
- (FEAT) triggers now are written in Python, old system still exists.
- (FEAT) s390x zpxe support
- (BUGF) retry power 5 times before giving up
- (BUGF) fix for RHEL3 ppc imports
- (FEAT) use nameserver variable in network config in Anaconda when set
- (BUGF) sleep 5 seconds between power cycling systems
- (FEAT) support for /usr/bin/cobbler-register
- (FEAT) web UI search feature
- (FEAT) very simple "cobbler hardlink" command to optimize space in /var/www/cobbler
- (FEAT) new "change" trigger that runs on all adds/edits/removes/syncs
- (FEAT) an SCM trigger that knows about /var/lib/cobbler kickstarts, snippets, and config directories, and audits them for changes
- (BUGF) update ctime on object copies
- (BUGF) fix cobbler check code that makes sure default password is not in use
- (BUGF) remove duplicate text box for management classes from server edit page
- (BUGF) fix stderr output on Ctrl+C
- (BUGF) potential performance savings WRT duplicate python objects
- (BUGF) don't deserialize during sync, it makes it take twice as long
- (BUGF) fix for MSIE rendering in web app
- (BUGF) make DHCP managemnet work with bonding
- (BUGF) teach serializer_catalog to fly with JSON
- (BUGF) don't use yumdownloader when rpm_list is []
- (BUGF) fix default kickstart location
- (BUGF) properly "flatten" environment values for webapp
- (BUGF) stop yumdownloader including system yum repos
- (DOCS) update webui project page link
- (BUGF) remove caching logic from remote.py
- (FEAT) added --exclude-dns option to buildiso
- (BUGF) fix string comparisons to tolerate unicode
- (BUGF) fix dealing with name servers and name servers search, esp in web app

- Tue Mar 3 2009 - 1.4.3
- (BUGF) fix OMAPI support's (note: deprecated) usage of subprocess
- (BUGF) don't traceback on invalid cmd ("cobbler distro list --name=foo")
- (BUGF) fix import usage with --kickstart option (no more traceback)
- (BUGF) fix removal of images with child system objects
- (BUGF) make --rpmlist on repo use same parsing routes as the rest of cobbler
- (BUGF) default value for server override should be <<inherit>> not <inherit>
- (BUGF) ensure if virt bridge is set to "" it will apply the value from settings
- (BUGF) cobbler check should say path to config file is /etc/cobbler, not /var/lib
- (FEAT) enable cobblerweb username/pass logins when authing with spacewalk
- (BUGF) allow --kopts to take parameters that are shell quoted.
- (BUGF) allow kernel options to start with '-'
- (BUGF) prevent potential traceback when --template-file data isn't a hash
- (BUGF) set primary hostname manually in case Anaconda doesn't honor it
- (BUGF) Use shlex for parsing --kopts to allow a wider variety of kernel options
- (BUGF) prevent potential traceback when --template-file data isn't a hash
- (BUGF) anaconda doesn't honor nameserver always, set manually
- (BUGF) various post install network snippet fixes
- (BUGF) fix OMAPI support's (note: deprecated) usage of subprocess
- (SPEC) fix build for rawhide now that yaboot is included
- (BUGF) allow src and noarch arches for repo objects
- (BUGF) move to PyYAML for YAML implementation since it is better maintained
- (BUGF) fixed web-interface editing of ownership
- (BUGF) fixed web-interface editing of management classes
- (BUGF) don't run full sync in import, sync makes the install system unavailable for very short periods of time
- (FEAT) XMLRPC functions for searching objects, just like the Python API has
- (BUGF) make "find repo" CLI command search repos, not systems

- Thu Feb 12 2009 - 1.4.2
- (BUGF) fix WTI power templates
- (FEAT) add WTI power type
- (BUGF) remove Python 2.6/3000 warnings
- (BUGF) fix typo in network template (DNS enumeration)
- (BUGF) make buildiso work for systems that are using bonding
- (BUGF) blending fix for --template-files
- (BUGF) cobbler check ignores comments in TFTP config
- (BUGF) fix image type field editing in the webapp
- (BUGF) allow deletion of eth0 if other interfaces are present
- (BUGF) fix server-override setting in CLI for profile objects
- (BUGF) systems and profiles are now sorted for "cobbler buildiso"
- (BUGF) ensure that directories exist when installing a template file
- (BUGF) fix for typo in network config snippet
- (BUGF) fix for func integration script (should overwrite config, not append)
- (BUGF) append nameservers and gateway, if set, for buildiso 

- Fri Jan 09 2009 - 1.4.1
- (BUGF) Cobbler check looks for right httpd on SUSE
- (BUGF) post_install_network_config snippet had bash errors
- (BUGF) don't run restorecon programatically
- (FEAT) have cobbler check mention when semanage rules should be applied
- (BUGF) fix an obscure xmlrpclib corner case where a string that looks like an int can't be served because xmlrpclib thinks it's an int.  Applies to XMLRPC consumers only, not CobblerWeb or the cobbler CLI.
- (BUGF) fix external kickstart URLs (not templated) and per-system overrides.
- (BUGF) fix 'cobbler check' code for SuSE services
- (FEAT) batch editing on the system page.

- Fri Dec 19 2008 - 1.4
- (----) Stable release of 1.3 development branch

- Fri Dec 19 2008 - 1.3
- (FEAT) ACLs to extend authz (see Wiki)
- (FEAT) puppet integration with --mgmt-classes and external nodes URL
- (FEAT) added puppet external nodes script, cobbler-ext-nodes
         see https://fedorahosted.org/cobbler/wiki/UsingCobblerWithConfigManagementSystem
- (FEAT) ability to use --enable-menu=0/1 to hide profiles from the PXE menu, and config setting to change default value for --enable-menu
- (FEAT) added livecd based physical machine cloner script to "contrib"
- (FEAT) enable import for debian ISOs and mirrors (1 distro at a time for now)
- (FEAT) auto-create rescue profile objects
- (FEAT) included network_config snippet and added --static=0/1 to system objects
- (FEAT) cobbler report gains additional options for Wiki formatting, csv, and showing only certain fields
- (FEAT) changed default kernel options to include ksdevice=bootif (not ksdevice=eth0) and added ipappend 2 to PXE
- (FEAT) distro edits now no longer require a sync to rebuild the PXE menu
- (BUGF) minor tweak to the blender function to remove a certain class of typing errors where a string is being blended with a list, should not have any noticable effect on existing installs
- (BUGF) add missing import of "_" in remote.py
- (FEAT) upgraded webui editing for multiple NICs
- (FEAT) "template_universe" variable created for snake's usage, variable contains all template variables and is also passed to the template.
- (FEAT) refactored import with better Debian/Ubuntu support
- (FEAT) Func integration snippets and new settings
- (FEAT) settings file and modules.conf now generated by setup.py using templates
- (FEAT) --template-files makes cobbler more of a full config management system!
- (FEAT) cobbler reposync now supports --tries=N and --no-fail
- (FEAT) duplicate hostname prevention, on by default
- (FEAT) make import work for Scientific Linux
- (FEAT) distro remove will remove mirrored content when it's safe to do so
- (FEAT) repo remove will remove mirrored repo content
- (FEAT) added snippet for better post-install network configuration
- (BUGF) duplicate repo supression to prevent errors in certain Andaconda's
- (FEAT) post_network_snippet/interfaces can set up VLANs
- (FEAT) call unittests with nose, which offers cleaner output, see tests/README
- (FEAT) update included elilo to 3.8
- (BUGF) quote append line for elilo
- (BUGF) added ExcludeArch: ppc64
- (FEAT) --environment parameter added to reposync
- (BUGF) have triggers ignore dotfiles so directories can be version controlled (and so on)
- (FEAT) init scripts and specfiles now install on SuSE
- (TEST) added remote tests, moved existing unit tests to api.py methods 
- (FEAT) import can auto assign kickstarts based on distro (feature for beaker)
- (FEAT) import now saves the dot version of the OS in the comment field
- (FEAT) import now adds tree build time
- (FEAT) --comment field added to all objects
- (FEAT) keep creation and modification times with each object
- (FEAT) added ppc imports and arches to supplement s390x (and assoc koan chage)
- (FEAT) added number of interfaces required to each image
- ~~~ 1.3.2
- (BUGF) fix for possible import of insecure modules by Cheetah in Cobbler web.
- (FEAT) new version function
- (FEAT) misc WUI organization
- (FEAT) allow auth against multiple LDAP servers
- (FEAT) replicate now copies image objects
- (BUGF) replicate now uses higher level API methods to avoid some profile sync errors when distros fail
- (FEAT) /etc/cobbler/pxe and /etc/cobbler/power are new config file paths
- (FEAT) /var/lib/cobbler/kickstarts is the new home for kicktart files
- (FEAT) webui sidebar reorg
- (FEAT) manage_dhcpd feature (ISC) now checks service status before restarting
- (BUGF) omapi for manage_dhcp feature (ISC) now defaults to off
- (FEAT) added module whitelist to settings file
- (BUGF) don't let the service handler connect to itself over mod_python/proxy, RH 5.3 does not like
- (FEAT) mtimes and ctimes and uids in the API
- (FEAT) new functions to get objects based on last modified time, for sync with other apps
- ~~~ 1.3.3 Test release
- (FEAT) Python 2.6 specfile changes
- ~~~ 1.3.X
- (FEAT) cobbler check output is always logged to /var/log/cobbler/check.log
- (FEAT) new redhat_register snippet and --redhat-management-key options!
- (BUGF) SELinux optimizations to symlink/hardlink/chcon/restorecon behavior
- (----) no SELinux support on EL 4
- (FEAT) yum_post_install_mirror now on by default

- ??? - 1.2.9
- (BUGF) do not allow unsafe Cheetah imports

- Wed Oct 15 2008 - 1.2.8
- (BUGF) make cobbler read /etc/cobbler/settings.py (introduced in 1.2.6)

- Tue Oct 14 2008 - 1.2.7
- (BUGF) go easier on restrictings when importing subprofiles to prevent load errors
- (FEAT) added debuginator script to scripts/ (not shipped with RPM)

- Fri Oct 10 2008 - 1.2.6
- (BUGF) fix image vs system parentage problem affecting cobbler replicate
- (BUGF) fix restart-services trigger to not restart dns unneccessarily
- (BUGF) add missing variable newname to signature for remote copy_ functions
- (BUGF) fix for ownership ownership module when editing kickstarts

- Fri Sep 26 2008 - 1.2.5
- (BUGF) expose --arch for "cobbler image add"
- (BUGF) unbreak dnsmasq DHCP management, similar to ISC bug
- (BUGF) fix --arch for cobbler distro add/edit
- (BUGF) fix merge error with remote.py's remove_profile function (fix webapp)
- (BUGF) make keep_updated and mirror_locally checkboxes in WebUI display correctly

- Mon Sep 08 2008 - 1.2.4
- (BUGF) simple rebuild to remove cli_report.py, which is not in git

- Sun Sep 07 2008 - 1.2.3
- (BUGF) fix to manage_isc.py code

- Fri Sep 05 2008 - 1.2.2
- (BUGF) fix to where elilo location is loaded in manage_isc.py
- (BUGF) populate netboot_enabled in WebUI correctly
- (BUGF) make RPM own some unowned directories in "triggers"
- (BUGF) add named_conf setting to settings

- Tue Sep 02 2008 - 1.2.1
- (BUGF) fix merge problem with 1.2 

- Fri Aug 29 2008 - 1.2.0
- (FEAT) All development work from 1.X merged in
- (FEAT) when --netboot-enabled is toggled, rather than deleting the PXE config, create a local boot PXE config
- (BUGF) disable some s390 aspects of cobbler check until it is supported
- (FEAT) new --os-version, better validation for --breed, --breed/--os-version also for images

- ??? - 1.1.1
- (FEAT) make template replacement use regex module
- (BUGF) remove bootloader check in settings as that code doesn't need it
- (BUGF) refinements to image handling
- (FEAT) getks command added to command line
- (BUGF) don't print traceback during certain SystemExits
- (BUGF) --help now works more intuitively on odd command line usage
- (BUGF) use pxesystem for systems, not pxeprofile
- (FEAT) make Cheetah formatting errors contain help text for users
- (FEAT) --kopts-post can configure post-install kernel options
- (BUGF) subtemplates are now errorCatcher Echo compatible

- ??? - 1.1.0
- devel branch
- added cobbler aclsetup command for running cobbler as non-root
- added cobbler find command to do searches from the command line
- fix mkdir invocation
- improved cobbler replicate, it now can rsync needed files
- further templatize ISC dhcp config file (pay attention to /etc/cobbler/dhcp.template.rpmnew !)
- fix for NFS imported URLs during kickstart generation
- added yumreposync_flags to settings, default "-l" for use plugins
- added an extra mkdir for rhn's reposync, though I believe the -l cures it already
- allow mod python bits to work via non-80 http ports
- when mirroring repos, act as 686 not 386 to get all the kernel updates
- upgrades to cobbler buildiso
- added patch to allow --in-place editing of ksmeta/kopts
- added patch to allow multiple duplicate kernel options
- fix kickstart serving when the tree is on NFS
- s390x import, added support for s390x "pseudo-PXE" trees
- added support for tracking image objects and virtual ISO images
- support for multiple copies of the same kernel option in kopts
- add cobbler bash completion script
- fix bug with 255 kernel options line warning not firing soon enough
- add findks.cgi support back as http://server/cblr/svc/op/findks
- merge patch to surface status over API
- make yum repos served up for /etc/yum.repos.d fully dynamic (mod_python)
- cobbler find API calls and command line usage can now use fnmatch (wildcards)
- return code cleanup (0/1 now more predictable)
- added comments to /etc/cobbler/modules.conf
- during import non-xen kernels will default --virt-type to qemu
- when editing/adding profiles, auto-rebuild the PXE menu
- added http://cobbler.example.org/cblr/svc/op/list/what/systems (or profiles, etc)
- in the webui, only show compatible repos when editing a profile
- refresh cobblerd cache before adding objects
- system object IP's ok in CIDR notation (AAA.BBB.CCC.DDD/EE) for defining PXE behavior.
- split partition select template into two parts (old one still ships)
- cleanup some stock kickstarts so we always use $kickstart_start
- hook ctrl+c during serializer writes to prevent possible corruption of data in /var/lib/cobbler
- added 'serializer_catalog' as the new default serializer.  It is backward compatible and much faster.
- removed serializer_shelve 
- webui page lookups don't load the full object collection
- systems can also inherit from images
- changes to PXE images directly
- bootloaders is no longer a config file setting
- we can now look for syslinux in one of two places (/usr/lib, /usr/share)
- cobbler hardlinks a bit more when it can for /var/www image copies
- add Xen FV and VMware virt types to WebUI

- Thu Jul 17 2008 - 1.0.4 (tentative)
- Backported findks.cgi to mod_python, minor mod_python svc handler changes

- Wed Jun 03 2008 - 1.0.3
- Fix typo in replicate code
- remove rhpl reference
- scrub references to manage_*_mode and rewrite the restart-services trigger
- add new settings to control whether the restart-trigger restarts things
- yum reposync should also pull i686 kernels, not just i386
- make cobblerd close file handles
- fix kickstart serving when the tree is on NFS
- fix missing reposync createdir (also now in stable branch)
- add back missing remove_profile/remove_repo
- remove profile_change support

- Mon Jun 09 2008 - 1.0.2
- Fix mkdir invocation
- Fix error message output from failed kickstart rendering
- manpage edits
- make buildiso work for SuSE

- Tue Jun 03 2008 - 1.0.1
- Fix misformatted warning in "check"
- Do not have RPM own tftpboot, just generate files in TFTP dir as detected
- Default arches to 'i386' not 'x86' for consistency, esp. in import
- When querying kickstart templates, do not return directories
- Make triggers for add/delete work for renames and copies (same triggers)
- Do not cache snippets so they can be tweaked w/o starting the service
- Make manpage reference /etc/cobbler/settings, not /var/lib
- Added manage_forward_zones/manage_reverse_zones to included config file
- Fix python double-use-of-parameter error

- Mon May 12 2008 - 0.9.2
- run createrepo with less preconditions during cobbler reposync
- doc upgrades and error handling for "cobbler replicate"
- improved error message that occurs when copying from nfs w/ rootsquash
- mac duplication checking improvements for CLI
- add warning to cobbler check if selinux is on and Apache boolean not set
- added warning to cobbler check if templates use the default password
- setting per-system kickstart template to "" or "delete" restores inheritance
- if repos in profiles no longer exist, remove noisy warning, move to "check"
- move warning about reposync to check also (check is more useful at runtime now)
- build pxe trees for systems even if interface0 is undefined
- add sync() back into XMLRPC API, missing in 0.9.1
- added 'distro_name', 'profile_name', and 'system_name' to generated template vars
- it's now possible to undefine a --ksmeta or kopts symbol defined in a parent with "!foo"
- log errors while rendering kickstarts
- comments added to the config file, neat!
- settings file is now /etc/cobbler/settings

- Fri May 09 2008 - 0.9.1
- patch to allow yumopts to override gpgcheck
- applied patch to send hostname from ISC
- added patch to allow --kopts/--ksmeta items to be cleared with --kopts=delete
- tftpboot location is now inferred from xinetd config (added for F9 compat)
- added authn_ldap and stub for authz_configfile
- authz_configfile allows filtering ldap/other users by config file
- WebUI now has checkbox on distro/profile for deleting child objects
- cli has different semantics between "add" and "edit" now for safety reasons
- cobbler wants to keep IPs/MACs unique now in configuration (can be disabled)
- added --clobber option to allow add to overwrite existing objects (for scripts)
- updated/tested kerberos support for those needing to auth against it 
- update menu.c32 to 3.62 to allow for timeouts during menu (and future submenu)
- update PXE defaults to invoke menu.c32 automatically w/ timeout
- removed dependency on rhpl
- import can now take an --arch (and is recommended usage)
- now possible to override snippets on a profile/system specific basis
- provide a different default sample kickstart for imports of F8 and later
- support for kerberos authentication
- revamped pre/post install triggers system (triggered via cgi from kickstart wget)
- logrotate should not send emails to root when restarting services
- default core (but not repo add) repos to priority 1 (lowest) if using priorities plugin
- change default authentication to deny_all, xmlrpc_rw_enabled now on by default
- additional fix for mod_python select box submissions
- set repo arch if found in the URL and no --arch is specified
- CGI scripts have been moved under mod_python for speed/consolidation
- kickstart templates are now evaluated dynamically
- optional MAC registration is now built-in to requesting kickstarts
- legacy static file generation from /var/www/cobbler removed
- implement "cobbler ___ dumpvars --name=X" feature to show template vars
- validateks now works against all URLs as opposed to rendered local files
- now possible to create new kickstarts in webui, and delete unused ones
- support for OMAPI for avoid dhcp restarts
- support for managing BIND
- xen kernel (PV) distros do not get added to PXE menus as they won't boot there
- cobbler buildiso command to build non live ISOs
- cobbler replicate command
- added cobbler repo option --mirror-locally to reference external repos without mirroring
- all virt parameters on profiles can now be overriden on cobbler profile objects
- added some additional links for kickstart viewing/editing to the web page

- ??? - 0.8.3
- Make createrepo get run for local cobbler reposync invocations as needed
- fix WebUI documentation URL
- fix bug in /etc/cobbler/modules.conf regarding pluggable authn/z
- fix default flags for yumdownloader
- fix for RHEL 4u6 DVD/tree import x86_64 arch detection
- fix for dnsmasq template file host config path
- fix dnsmasq template to point at the correct hosts file
- force all names to be alphanumeric
- all mod python pieces now happy with Unicode output

* Fri Feb 22 2008 - 0.8.2
- fix to webui to allow repos to be edited there on profile page
- disable local socket XMLRPC as nothing is using it.
- fixed findks.cgi so it supports multiple NICs
- import now supports both --path and --mirror as aliases, as before
- added change_profile.cgi for changing profiles from CGI
- added register_mac.cgi

* Wed Feb 20 2008 - 0.8.1
- bugfix in reposync code
- don't print tracebacks on SystemExit from optparse
- manpage tweaks

* Fri Feb 15 2008 - 0.8.0 (TBD)
- stable release of 0.7.* branch plus ...
- fixed potential user problem with source_repos in upgrade scenario
- additional higher level API functions for find, fixes for other higher level API functions
- better messaging when insufficient permissions on needed files
- update permissions on reposync fixes

* Thu Jan 31 2008 - 0.7.2 (0.8 rc)
- default_virt_file_size and default_virt_ram added to settings
- enforce permissions/selinux context after reposync
- better API for copying/renames, API consistancy cleanup
- support for renames that resolve dependencies, inclusion in CLI+webapp
- remove leading newline in rendered template files, which apparently breaks AutoYAST?
- recursive syncs automatically sync all subobjects when editing parent objects (default behavior)
- deletes can now be done recursively (optional --recursive on distro/profile remove)
- 'cobbler list' is now (re)sorted

* Wed Jan 09 2008 - 0.7.1
- allow imports to force usage of a specific kickstart template with --kickstart
- added --yumopts parameter to repos (works just like --kopts/--ksmeta)
- minor doc fixes
- fix for name of F8 comps.xml file
- added option --rsync-flags to import command
- added http_port to settings to run Apache on non-80
- rsync during createrepo now keeps filesystem permissions/groups
- ...

* Mon Dec 10 2007 - 0.7.0
- Testing branch
- Fix bug related to <<inherit>> and kickstart args 
- Make CLI functions modular and use optparse
- Quote wget args to avoid creating stray files on target system
- Support Xen FV as virt type (requires F8+)
- Implemented fully pluggable authn/authz system
- WebUI is now mod_python based
- Greatly enhanced logging (goes to /var/log/cobbler/cobbler.log)
- ...

* Wed Nov 14 2007 - 0.6.4
- Changed permissions of auth.conf
- Fixes for working with rhn_yum_plugin
- still allow repo configuration for distro repos that have just 1 repo (like C5.1)
- disable CGI weblogging by default (backend logging TBA)
- fix WebUI handling of keep_updated (repo field) and netboot_enabled (system field)
- disable the blender_cache as it's running afoul of the sync code
- update htaccess file to only authenticate the webui, not nopxe.cgi and findks.cgi

* Wed Nov 07 2007 - 0.6.3
- Be able to define and use Multiple NICs per system
- Add --virt-cpus to profile editing
- Fix bug where WUI (XMLRPC) auth wasn't supported on EL4
- Add --virt-bridge to profile editing and NICs
- Added serializer_shelve (as option) for added performance/persistance over YAML, experimental in /etc/cobbler/modules.conf, see Wiki
- Backup state files and migrate state structures upon RPM upgrade
- Added some more redundant files (for unsupported distros) to the rsync.exclude file
- added pre-sync and post-sync triggers, service restarts are now handled by /var/lib/cobbler/triggers
- webui now uses htaccess (see manpage and Wiki for setup instructions)
- added pagination to the WUI to keep pages from growing overly long
- added --server-override parameter for help with multi-subnet configurations (also see Wiki)
- removed yum-utils as a hard requirement, cobbler check now looks for yum-utils
- fixed bug where cobbler would try to copy hardlinks to themselves during sync
- misc random bugfixing

* Fri Sep 28 2007 - 0.6.2
- cobbler repo auto-add to discover yum repos automatically
- fix bug that allows empty mac addresses (None) in dhcpd.conf
- kickstarts automatically save kickstart file used to /root/cobbler.ks
- allow multiple (comma-seperated) values for --virt-size
- removed deprecated 'enchant' function (use SSH and koan instead)
- cleanup of a few unused settings
- allow for serialization modules to be selected in /etc/cobbler/modules.conf
- patch to allow for reposync of specific repos, even if not set to update
- added --dhcp-tag section for better DHCP customization (esp with multiple subnets)
- added Apache proxying around XMLRPC port for wider network access
- refactor XMLRPC API and establish a read-write API
- allow for configuring of read-write XMLRPC users in /etc/cobbler/auth.conf
- WebUI
- packaged /var/lib/cobbler/settings as a config file
- added BuildRequires to help build on other platforms
- relocate cgi-bin files to cgi-bin/cobbler for namespacing
- fix syslog logging for systems not in the cobbler DB.
- fix bug in which non-lowercase intermediate objects could be deleted 
 
* Thu Aug 30 2007 - 0.6.1
- re enable --resolve in yumdownloader (cobbler repo mgmt feature)
- fix get_distros_for_koan API function in cobblerd (not used by koan)
- allow find API to search by arbitrary fields
- status and logging now shows system names
- upgraded init scripts
- zeroconf/avahi publishing for cobblerd service
- logRequests = 0 for XMLRPC.  Make it be quiet.
- ignore subdirectories of /var/lib/cobbler/snippets
- fixed bug in graph rendering that allowed for upward property propogation in some cases
- fixed bug that did not correctly evaluate repository settings of inherited sub-profiles/objects
- tweaked domU sample kickstart to include wget
- added some more unit tests
- fix typo down one error path in cobbler sync.
- fix reposync handling when using rsync protocol and directory paths do not contain arch
- allow basic usage of Cheetah variables in config files @@server@@, etc.
- fix auto-repo attachment for distros with split trees (i.e. RHEL5)

* Thu Aug 09 2007 - 0.6.0 
- bugfix in error path in "cobbler check"
- stable release for 0.5.x

* Thu Jul 26 2007 - 0.5.2 (RC)
- Have cobbler check ensure services are started
- Add cobbler validateks command to look for broken rendered kickstarts
- Added -v/--version
- Added SNIPPET::foo capability to pull /var/lib/cobbler/snippets/foo into templates (anywhere)
- Import can now take an --available-as=nfs://server:/mount/point to do cobbler import without mirroring
- Feature to enable "pxe_just_once" for boot loop prevention

* Fri Jul 20 2007 - 0.5.1
- Added logging for cobblerd -- /var/log/cobbler/cobblerd.log
- Cobblerd now ignores XMLRPC IOError
- Added findks.cgi
- Misc bugfixing
- Added --virt-path, --virt-type

* Wed Jun 24 2007 - 0.5.0
- Remove hardcode of /var/www/cobbler in cobblerd
- Improve various warning warning messages
- cobbler (objecttype) (objectname) now gives info about the object instead of just all objects
- Added --hostname to "cobbler system add", --ip-address (or --ip) is also a better alias for the misnamed --pxe-address
- Optionally use dnsmasq for DHCP (and DNS!) instead of ISC dhcpd.
- Add --mac and remove requirement for --name to be an ip, mac, or hostname.
- Manpage cleanup
- Patch to allow pre and post triggers
- Patch to allow --createrepo-flags and to cache on import, fix multiple calls to createrepo
- Various modifications to allow for profile inheritance
- All variables in object tree now available for use in templating, nicer blending algorithms
- Optional override of --kickstart in system object

* Thu Apr 26 2007 - 0.4.8
- Make import friendlier for older distros
- Make import friendlier for newer createrepos that don't have --basedir

* Fri Apr 20 2007 - 0.4.7
- Disable mod_python tracker piece for RHEL5 (replacement eventual).
- Kickstart tracking now understands Apache logs
- Added support for --rpm-list parameter to "repo add" for download of partial content from repositories
  (ex: cobbler and koan from FC6extras, w/o games).
- More consistant naming on imports, regardless of data source.
- Teach cobbler to remove .olddata dirs, which can happen if createrepo crashes or is killed mid-process
- Default yum_core_repos_from_server to 0 
- Implemented triggers for add/delete commands
- BootAPI and Config object classes are now Borg patterned to prevent duplication of config info from the API.
- cobbler_syslogd -> cobblerd, now has XMLRPC component for koan >= 0.2.9 clients.  Old clients still work.
- Make cobbler_import work for Centos 5
- Removed requirements on what files that are parameters to --kernel and --initrd must be named.
- Added support for "rename", "copy", and "edit" commands -- before there just was "add" and "remove"

* Thu Apr 05 2007 - 0.4.6
- Bind cobbler_syslogd to all addresses
- Store repos as list, not string
- Fix traceback in cobbler_sync with older configurations (pre-kickstart tracking)
- Make cobbler import feature better understand older RHEL and in-between builds of Fedora.
- Make cobbler repo add/reposync understand http://, ftp://, and some limited support for RHN.
- Add settings parameter to toggle core repo mirror behavior on/off.
- Manpage cleanup.

* Fri Mar 23 2007 - 0.4.5
- Removed legacy --virt-name parameter, requires koan upgrade to 0.2.8

* Fri Mar 23 2007 - 0.4.4
- Generate PXE configuration files from templates in /etc/cobbler to be more customizable
- Fix bug with wrong kickstart metadata being used for import
- Fix bug with argument parsing for --repos
- Much cleaner distro/profile names with --import
- For import, the "tree" parameter is now attached to the distro, not the profile
- Add "links" directory in webdir for symlinking to full kickstart tree paths.
- Misc tweaks to shorten kernel parameter length
- Giving invalid arguments to "report" will show an error message
- Distros, Profiles, and System names are now case insensitive.

* Wed Feb 28 2007 - 0.4.3
- Added netboot_enabled option for systems to control install loops in programmatic context.
- Disabling anchors in YAML serialization (which make files harder to edit)
- Fix bug in ksmeta argument processing, takes whitespace again, not commas
- Fix bug in old-style deserialization with str and int concatenation

* Mon Feb 19 2007 - 0.4.2
- Fix bug in "cobbler system remove"

* Mon Feb 19 2007 - 0.4.1
- Bundle menu.c32 for older distros
- Unbundle Cheetah as it's available at http://www.python.org/pyvault/centos-4-i386/

* Mon Feb 19 2007 - 0.4.0
- Added feature to minimize the need to run "cobbler sync" for add commands
  Now only need to run sync when files change behind the scenes or when
  manually editing YAML
- Moving back to Cheetah for templating (old kickstarts should escape $ with \$)
- PXE menus for the default profile.  Type "menu" at the prompt to get a menu, or wait for local boot.
- Manpage cleanup and clarification
- Bugfix: cobbler will no longer create repo files on remotes when --local-filename is not used for "repo add"

* Mon Jan 28 2007 - 0.3.9
- Make init scripts correspond with FC-E guidelines

* Thu Jan 24 2007 - 0.3.8
- Fixed minor bug in logfile processing related to 0.3.7

* Thu Jan 24 2007 - 0.3.7
- Default/examples kickstarts are now fully automatic (added hd type/size detection).
- Kickstart tracking now includes remote syslog support, just run "cobbler sync" to enable.
- "cobbler status" command improved to include syslog info/times.
- Added fc6 kickstart file that was left out of the RPM earlier
- Added mini domU kickstart
- bugfix: don't install mod_python watcher on older Apache installs (like RHEL4) as it
  somehow corrupts downloads on older copies.  kickstart tracking by syslog still works
  on those platforms.  (This only applies to the cobbler server, not clients).

* Thu Dec 21 2006 - 0.3.6
- locking feature now enabled
- "enchant" now supports provisioning virtual images remotely when using --is-virt=yes
- cobbler no longer restarts httpd if the config file already exists.
- "cobbler repo sync" is now an alias for "cobbler reposync"
- "cobbler list --something" can now be invoked as "cobbler something list"
- "cobbler list" just shows names of items now
- "cobbler report" is now used for showing full information output
- "list" (as well as report) are now sorted alphabetically
- basic kickstart tracking feature. requests on /var/www/cobbler get logged to /var/log/cobbler.

* Wed Dec 20 2006 - 0.3.5
- Fixed bug in cobbler import related to orphan detection
- Made default rsync.exclude more strict (OO langpacks and KDE translation)
- Now runs createrepo during "cobbler import" to build more correct repodata
- Added additional repo mirroring commands:  "cobbler repo add", etc
- Documentation on repo mirroring features.
- fix bug in rsync:// import code that saved distributions in the wrong path
- The --dryrun option on "cobbler sync" is now unsupported.
- Fixed bug in virt specific profile information not being used with koan
- import now takes --name in addition to --mirror-name to be more consistant
- rsync repo import shouldn't assume SSH unless no rsync:// in mirror URL
- strict host key checking disabled for "cobbler enchant" feature

* Mon Dec 05 2006 - 0.3.4
- Don't rsync PPC content or ISO's on cobbler import
- Manpage cleanup

* Tue Nov 14 2006 - 0.3.3
- During "cobbler sync" only PXE-related directories in /tftpboot
  are deleted.  This allows /tftpboot to be used for other
  purposes.

* Thr Oct 25 2006 - 0.3.2
- By default, boot and install in text mode

* Wed Oct 25 2006 - 0.3.1
- The app now refers to "virt" in many places instead of "xen".
  It's been coded such that files will migrate forward without
  any major issues, and the newer version of koan can still hit
  older releases (for now).  The CLI still takes the --xen options
  as well as the new --virt options, as they are aliased.  The API
  now exclusively just uses methods with "virt" in them, however.
- ...

* Tue Oct 24 2006 - 0.3.0
- Reload httpd during sync
- New profiles without set kickstarts default to /etc/cobbler/default.ks
  though this can be changed in /var/lib/cobbler/settings
- Better forward upgrades for /var/lib/cobbler/settings.  New entries
  get added when they are referenced.

* Tue Oct 24 2006 - 0.2.9
- Bug fix, enchant now detects if koan_path is not set
- import now can do ssh rsync as well as just rsyncd
- Misc bug fixes related to not choking on bad info
- Fixed bug where --pxe-address wasn't surfaced
- Sync is a little less verbose

* Wed Oct 18 2006 - 0.2.8
- Performance speedups to "import" command
- Bug fix, imported paths (again) convert slashes to underscores

* Tue Oct 17 2006 - 0.2.7
- Removed pexpect to enhance support for other distros
- enchant syntax changed (see NEWS)
- now builds on RHEL4

* Tue Oct 17 2006 - 0.2.6
- Removing Cheetah and replacing w/ simpler templating system
- Don't delete localmirror on sync

* Mon Oct 16 2006 - 0.2.5
- New "import" feature for rsync:// mirrors and filesystem directories
- Manpage clarification
- "enchant" is now a subcommand of "cobbler system" and takes less arguments.
- Several random bugfixes (mainly along error paths)

* Wed Oct 11 2006 - 0.2.4
- Changes to make things work with python 2.3 (RHEL4, etc)
- Updated YAML code to ensure better backward compatibility

* Mon Oct 9 2006 - 0.2.3
- Cobbler now creates a profile and system listing (YAML) in /var needed
  by the next version of koan (which will be 0.2.1)
- bugfix: enchant should reboot the target box
- bugfix: enchant should fail if path to koan isn't configured

* Fri Oct 6 2006 - 0.2.2
- bugfix: "--pxe-hostname" made available in CLI and renamed as "--pxe-address"
- workaround: elilo doesn't do MAC address pxe config files, use IP for ia64
- bugfix: added next-server line for per-MAC dhcp configs
- bugfix: fixed manpage errors

* Thu Sep 28 2006 - 0.2.1
- New ability to "enchant" remote systems (see NEWS)
- Misc. bugfixes

* Fri Sep 22 2006 - 0.2.0
- New dhcp.d conf management features (see NEWS)
- IA64 support (see NEWS)
- dhcpd.conf MAC & hostname association features

* Thu Sep 21 2006 - 0.1.1-8
- (RPM) Added doc files to doc section, removed INSTALLED_FILES

* Wed Sep 20 2006 - 0.1.1-7
- Split HTTP and TFTP content to seperate directories
  to enable running in SELinux targetted/enforcing mode.
- Make the Virt MAC address a property of a system, not a profile
- Misc. fixes, mainly along the error path

* Fri Sep 15 2006 - 0.1.1-6
- Make koan own it's directory, add GPL "COPYING" file.

* Wed Aug 16 2006 - 0.1.1-5
- Spec file tweaks only for FC-Extras

* Thu Jul 20 2006 - 0.1.1-4
- Fixed python import paths in yaml code, which errantly assumed yaml was installed as a module.

* Wed Jul 12 2006 - 0.1.1-3
- Added templating support using Cheetah

* Thu Jul 9 2006 - 0.1.0-2
- Fedora-Extras rpm spec tweaks

* Tue Jun 28 2006 - 0.1.0-1
- rpm genesis

<|MERGE_RESOLUTION|>--- conflicted
+++ resolved
@@ -1,17 +1,11 @@
 Cobbler CHANGELOG
 
-<<<<<<< HEAD
 - placeholder - 1.6.4
 - (BUGF) nameserver search paths now handled by network config snippets
 - (BUGF) unicode fix for --template-files feature
 - (BUGF) mod python input fix for repo/profile associations in webapp
 - (BUGF) change "hostname" to "option hostname" in dhcp.template
-=======
-- XXX - 1.6.4
 - (BUGF) unicode fix for --template-files feature
-- (BUGF) mod python input fix for repo/profile associations in webapp
-- (BUGF) nameserver search paths now handled by network config snippets
->>>>>>> 1e6e40b6
 
 - XXX - 1.6.3
 - (BUGF) import with datestamp 0 when .discinfo is not found, do not crash
