--- conflicted
+++ resolved
@@ -185,14 +185,12 @@
 
 %changelog
 
-<<<<<<< HEAD
-* Wed May 27 2008 Michael DeHaan <mdehaan@redhat.com> - 1.1.0-1
+* Thu May 28 2008 Michael DeHaan <mdehaan@redhat.com> - 1.1.0-1
 - Upstream chnages (see CHANGELOG)
-=======
+
 * Thu May 28 2008 Michael DeHaan <mdehaan@redhat.com> - 1.0.1-1
 - Upstream changes (see CHANGELOG)
 - stop owning files in tftpboot
->>>>>>> 59ecc2eb
 
 * Wed May 27 2008 Michael DeHaan <mdehaan@redhat.com> - 1.0.0-2
 - Upstream changes (see CHANGELOG)
